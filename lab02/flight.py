--- conflicted
+++ resolved
@@ -167,16 +167,9 @@
     cflib.crtp.init_drivers()
 
     # Create and start the client that will connect to the drone
-<<<<<<< HEAD
-    client = SimpleClient(uri, use_controller=True, use_observer=False)
-    while not client.is_connected:
-        print(f' ... connecting ...')
-        time.sleep(1.0)
-=======
     client = SimpleClient(uri, use_controller=False, use_observer=False)
     while not client.is_fully_connected:
         time.sleep(0.1)
->>>>>>> 41147a8f
 
     # Set parameters after the client is connected
     client.set_params()
